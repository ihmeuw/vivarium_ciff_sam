from typing import Callable, Dict, List

import pandas as pd

from vivarium.framework.engine import Builder
from vivarium.framework.lookup import LookupTable
from vivarium.framework.population import PopulationView, SimulantData
from vivarium.framework.randomness import RandomnessStream
from vivarium.framework.values import Pipeline
from vivarium_public_health.risks import Risk, RiskEffect
from vivarium_public_health.risks.data_transformations import (
    get_exposure_post_processor,
    pivot_categorical,
    rebin_relative_risk_data
)
from vivarium_public_health.risks.distributions import SimulationDistribution

from vivarium_ciff_sam.constants import data_keys


class RiskWithTracked(Risk):

    def _get_population_view(self, builder: Builder) -> PopulationView:
        return builder.population.get_view([self.propensity_column_name, 'tracked'])


class MaternalSupplementation(Risk):

    def __init__(self):
        super().__init__('risk_factor.maternal_supplementation')
        self._sub_components = []

        self.ifa_exposure_column_name = f'{data_keys.IFA_SUPPLEMENTATION.name}_exposure'
        self.mmn_exposure_column_name = f'{data_keys.MMN_SUPPLEMENTATION.name}_exposure'
        self.bep_exposure_column_name = f'{data_keys.BEP_SUPPLEMENTATION.name}_exposure'

    ##########################
    # Initialization methods #
    ##########################

    def _get_exposure_distribution(self) -> SimulationDistribution:
        return None

    #################
    # Setup methods #
    #################

    # noinspection PyAttributeOutsideInit
    def setup(self, builder: Builder) -> None:
        super().setup(builder)

    def _get_exposure_pipeline(self, builder: Builder) -> Pipeline:
        return builder.value.register_value_producer(
            self.exposure_pipeline_name,
            source=self._get_current_exposure,
            requires_columns=[
                'tracked',
                self.ifa_exposure_column_name,
                self.mmn_exposure_column_name,
                self.bep_exposure_column_name,
            ],
            preferred_post_processor=get_exposure_post_processor(builder, self.risk)
        )

    def _get_population_view(self, builder: Builder) -> PopulationView:
        return builder.population.get_view(
            [
                self.propensity_column_name,
                'tracked',
                self.ifa_exposure_column_name,
                self.mmn_exposure_column_name,
                self.bep_exposure_column_name,
            ]
        )

    ##################################
    # Pipeline sources and modifiers #
    ##################################

    def _get_current_exposure(self, index: pd.Index) -> pd.Series:
        required_columns = [
            'tracked',
            self.ifa_exposure_column_name,
            self.mmn_exposure_column_name,
            self.bep_exposure_column_name
        ]
        pop = self.population_view.get(index)[required_columns]
        has_bep = pop[self.bep_exposure_column_name] == data_keys.BEP_SUPPLEMENTATION.CAT2
        has_mmn = pop[self.mmn_exposure_column_name] == data_keys.MMN_SUPPLEMENTATION.CAT2
        has_ifa = pop[self.ifa_exposure_column_name] == data_keys.IFA_SUPPLEMENTATION.CAT2

        exposure = pd.Series('uncovered', index=index)
        exposure[has_ifa] = 'ifa'
        exposure[has_mmn] = 'mmn'
        exposure[has_bep] = 'bep'
        return exposure


class BirthWeightIntervention(Risk):

    def __init__(self, risk: str):
        super().__init__(risk)
        self.exposure_column_name = f'{self.risk.name}_exposure'
        self.exposure_parameters_pipeline_name = f'{self.risk}.exposure_parameters'

    #################
    # Setup methods #
    #################

    def _get_exposure_pipeline(self, builder: Builder) -> Pipeline:
        return builder.value.register_value_producer(
            self.exposure_pipeline_name,
            source=self._get_current_exposure,
            requires_columns=[self.exposure_column_name],
            preferred_post_processor=get_exposure_post_processor(builder, self.risk)
        )

    def _get_population_view(self, builder: Builder) -> PopulationView:
        return builder.population.get_view(
            [self.propensity_column_name, 'tracked', self.exposure_column_name]
        )

    def _register_simulant_initializer(self, builder: Builder) -> None:
        builder.population.initializes_simulants(
            self.on_initialize_simulants,
            creates_columns=[self.exposure_column_name, self.propensity_column_name],
            requires_streams=[self._randomness_stream_name],
            requires_values=[self.exposure_parameters_pipeline_name]
        )

    ########################
    # Event-driven methods #
    ########################

    def on_initialize_simulants(self, pop_data: SimulantData) -> None:
        propensity = pd.Series(
            self.randomness.get_draw(pop_data.index), name=self.propensity_column_name
        )

        exposure = pd.Series(
            self.exposure_distribution.ppf(propensity),
            index=pop_data.index,
            name=self.exposure_column_name
        )
        self.population_view.update(pd.concat([propensity, exposure], axis=1))

    ##################################
    # Pipeline sources and modifiers #
    ##################################

    def _get_current_exposure(self, index: pd.Index) -> pd.Series:
        exposure = (
            self.population_view
            .subview([self.exposure_column_name])
            .get(index)
            .squeeze(axis=1)
        )
        return exposure


class MaternalSupplementationType(BirthWeightIntervention):

    def __init__(self, risk: str):
        super().__init__(risk)
        self.propensity_column_name = 'maternal_supplementation_propensity'

    #################
    # Setup methods #
    #################

    def _get_randomness_stream(self, builder) -> RandomnessStream:
        return None

    def _register_simulant_initializer(self, builder: Builder) -> None:
        builder.population.initializes_simulants(
            self.on_initialize_simulants,
            creates_columns=[self.exposure_column_name],
            requires_values=[self.propensity_pipeline_name]
        )

    ########################
    # Event-driven methods #
    ########################

    def on_initialize_simulants(self, pop_data: SimulantData) -> None:
        propensity = self.propensity(pop_data.index)
        exposure = pd.Series(
            self.exposure_distribution.ppf(propensity),
            index=pop_data.index,
            name=self.exposure_column_name
        )
        self.population_view.update(exposure)


class BEPSupplementation(BirthWeightIntervention):

    def __init__(self):
        super().__init__(f'risk_factor.{data_keys.BEP_SUPPLEMENTATION.name}')
        self.maternal_malnutrition_exposure_pipeline_name = (
            f'{data_keys.MATERNAL_MALNUTRITION.name}.exposure'
        )
        self.mmn_exposure_pipeline_name = f'{data_keys.MMN_SUPPLEMENTATION.name}.exposure'

    ##########################
    # Initialization methods #
    ##########################

    def _get_exposure_distribution(self) -> SimulationDistribution:
        return None

    ##############
    # Properties #
    ##############

    @property
    def sub_components(self) -> List:
        return []

    #################
    # Setup methods #
    #################

    # noinspection PyAttributeOutsideInit
    def setup(self, builder: Builder) -> None:
        super().setup(builder)
        self.pipelines = self._get_pipelines(builder)

    def _get_propensity_pipeline(self, builder: Builder) -> Pipeline:
        return None

    def _get_population_view(self, builder: Builder) -> PopulationView:
        return builder.population.get_view(['tracked', self.exposure_column_name])

    def _register_simulant_initializer(self, builder: Builder) -> None:
        builder.population.initializes_simulants(
            self.on_initialize_simulants,
            creates_columns=[self.exposure_column_name],
            requires_values=[
                self.maternal_malnutrition_exposure_pipeline_name,
                self.mmn_exposure_pipeline_name,
            ]
        )

    def _get_pipelines(self, builder: Builder) -> Dict[str, Pipeline]:
        return {
            self.maternal_malnutrition_exposure_pipeline_name:
                builder.value.get_value(self.maternal_malnutrition_exposure_pipeline_name),
            self.mmn_exposure_pipeline_name:
                builder.value.get_value(self.mmn_exposure_pipeline_name)
        }

    ########################
    # Event-driven methods #
    ########################

    def on_initialize_simulants(self, pop_data: SimulantData) -> None:
        maternal_malnutrition_exposure = (
            self.pipelines[self.maternal_malnutrition_exposure_pipeline_name](pop_data.index)
        )
        mmn_exposure = self.pipelines[self.mmn_exposure_pipeline_name](pop_data.index)
        bep_exposure_mask = (
            (maternal_malnutrition_exposure == data_keys.MATERNAL_MALNUTRITION.CAT1)
            & (mmn_exposure == data_keys.MMN_SUPPLEMENTATION.CAT2)
        )

        exposure = pd.Series(
            data_keys.BEP_SUPPLEMENTATION.CAT1,
            index=pop_data.index,
            name=self.exposure_column_name
        )
        exposure[bep_exposure_mask] = data_keys.BEP_SUPPLEMENTATION.CAT2
        self.population_view.update(exposure)


class PreventativeZincSupplementation(Risk):

    def __init__(self, risk: str):
        super().__init__(risk)
        self.propensity_column_name = f'therapeutic_zinc_propensity'

    #################
    # Setup methods #
    #################

<<<<<<< HEAD
    def _register_simulant_initializer(self, builder: Builder) -> None:
        pass

=======
    def _get_randomness_stream(self, builder) -> RandomnessStream:
        return None

    def _register_simulant_initializer(self, builder: Builder) -> None:
        pass

    def on_initialize_simulants(self, pop_data: SimulantData) -> None:
        pass


>>>>>>> 78d53187
class AdditiveRiskEffect(RiskEffect):

    def __init__(self, risk: str, target: str):
        super().__init__(risk, target)
        self.target_risk_specific_shift_pipeline_name = f'{self.target.name}.risk_specific_shift'

    # noinspection PyAttributeOutsideInit
    def setup(self, builder: Builder) -> None:
        super().setup(builder)
        self.excess_shift_source = self._get_excess_shift_source(builder)
        self.risk_specific_shift_source = self._get_risk_specific_shift_source(builder)
        self._register_risk_specific_shift_modifier(builder)

    # NOTE: this RR will never be used. Overriding superclass to avoid error
    def _get_relative_risk_source(self, builder: Builder) -> LookupTable:
        return builder.lookup.build_table(1)

    # NOTE: this PAF will never be used. Overriding superclass to avoid error
    def _get_population_attributable_fraction_source(self, builder: Builder) -> LookupTable:
        return builder.lookup.build_table(0)

    def _get_target_modifier(self, builder: Builder) -> Callable[[pd.Index, pd.Series], pd.Series]:
        risk_exposure = builder.value.get_value(f'{self.risk.name}.exposure')

        def exposure_effect(target, rr: pd.DataFrame) -> pd.Series:
            index_columns = ['index', self.risk.name]

            exposure = risk_exposure(rr.index).reset_index()
            exposure.columns = index_columns
            exposure = exposure.set_index(index_columns)

            relative_risk = rr.stack().reset_index()
            relative_risk.columns = index_columns + ['value']
            relative_risk = relative_risk.set_index(index_columns)

            effect = relative_risk.loc[exposure.index, 'value'].droplevel(self.risk.name)
            affected_rates = target + effect
            return affected_rates

        def adjust_target(index: pd.Index, target: pd.Series) -> pd.Series:
            return exposure_effect(target, self.excess_shift_source(index))

        return adjust_target

    def _get_excess_shift_source(self, builder: Builder) -> LookupTable:
        excess_shift_data = builder.data.load(
            f'{self.risk}.excess_shift',
            affected_entity=self.target.name,
            affected_measure=self.target.measure
        )
        excess_shift_data = rebin_relative_risk_data(builder, self.risk, excess_shift_data)
        excess_shift_data = pivot_categorical(excess_shift_data)
        return builder.lookup.build_table(
            excess_shift_data,
            key_columns=['sex'],
            parameter_columns=['age', 'year']
        )

    def _get_risk_specific_shift_source(self, builder: Builder) -> LookupTable:
        risk_specific_shift_data = builder.data.load(
            f'{self.risk}.risk_specific_shift',
            affected_entity=self.target.name,
            affected_measure=self.target.measure
        )
        return builder.lookup.build_table(
            risk_specific_shift_data,
            key_columns=['sex'],
            parameter_columns=['age', 'year']
        )

    def _register_paf_modifier(self, builder: Builder) -> None:
        pass

    def _register_risk_specific_shift_modifier(self, builder: Builder) -> None:
        builder.value.register_value_modifier(
            self.target_risk_specific_shift_pipeline_name,
            modifier=self.risk_specific_shift_modifier,
            requires_columns=['age', 'sex']
        )

    ##################################
    # Pipeline sources and modifiers #
    ##################################

    def risk_specific_shift_modifier(self, index: pd.Index, target: pd.Series) -> pd.Series:
        return target + self.risk_specific_shift_source(index)<|MERGE_RESOLUTION|>--- conflicted
+++ resolved
@@ -282,22 +282,16 @@
     # Setup methods #
     #################
 
-<<<<<<< HEAD
+    def _get_randomness_stream(self, builder) -> RandomnessStream:
+        return None
+
     def _register_simulant_initializer(self, builder: Builder) -> None:
         pass
 
-=======
-    def _get_randomness_stream(self, builder) -> RandomnessStream:
-        return None
-
-    def _register_simulant_initializer(self, builder: Builder) -> None:
-        pass
-
     def on_initialize_simulants(self, pop_data: SimulantData) -> None:
         pass
 
 
->>>>>>> 78d53187
 class AdditiveRiskEffect(RiskEffect):
 
     def __init__(self, risk: str, target: str):
