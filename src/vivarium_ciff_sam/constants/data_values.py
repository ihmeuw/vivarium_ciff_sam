from datetime import datetime
from typing import Dict, NamedTuple, Tuple

import pandas as pd
from scipy import stats

from vivarium_ciff_sam.constants.metadata import YEAR_DURATION
from vivarium_ciff_sam.utilities import (
    get_norm_from_quantiles,
    get_lognorm_from_quantiles,
    get_truncnorm_from_quantiles,
    get_truncnorm_from_sd
)

<<<<<<< HEAD

=======
>>>>>>> 5055f660
##########################
# Cause Model Parameters #
##########################

# diarrhea duration in days
DIARRHEA_DURATION: Tuple = (
    'diarrheal_diseases_duration', get_norm_from_quantiles(mean=4.3, lower=4.2, upper=4.4)
)

# measles duration in days
MEASLES_DURATION: int = 10

# LRI duration in days
LRI_DURATION: Tuple = (
    'lri_duration', get_norm_from_quantiles(mean=7.79, lower=6.2, upper=9.64)
)

# duration > bin_duration, so there is effectively no remission,
# and duration within the bin is bin_duration / 2
EARLY_NEONATAL_CAUSE_DURATION: float = 3.5


############################
# Wasting Model Parameters #
############################
class __Wasting(NamedTuple):
    # Wasting age start (in years)
    START_AGE: float = 0.5

    # Wasting treatment distribution type and categories
    DISTRIBUTION: str = 'ordered_polytomous'
    CATEGORIES: Dict[str, str] = {
        'cat1': 'Untreated',
        'cat2': 'Baseline treatment',
        'cat3': 'Alternative scenario treatment',
    }

    # Wasting treatment coverage
    COVERAGE_START_AGE: float = 28 / YEAR_DURATION  # ~0.0767
    BASELINE_SAM_TX_COVERAGE: Tuple = (
        'sam_tx_coverage', get_norm_from_quantiles(mean=0.488, lower=0.374, upper=0.604)
    )
    BASELINE_MAM_TX_COVERAGE: Tuple = (
        'sam_tx_coverage', get_norm_from_quantiles(mean=0.15, lower=0.1, upper=0.2)
    )
    ALTERNATIVE_TX_COVERAGE: float = 0.7

    # Wasting treatment efficacy
    BASELINE_SAM_TX_EFFICACY: Tuple = (
        'sam_tx_efficacy', get_norm_from_quantiles(mean=0.700, lower=0.64, upper=0.76)
    )
    BASELINE_MAM_TX_EFFICACY: Tuple = (
        'mam_tx_efficacy', get_norm_from_quantiles(mean=0.731, lower=0.585, upper=0.877)
    )
    SAM_TX_ALTERNATIVE_EFFICACY: float = 0.75
    MAM_TX_ALTERNATIVE_EFFICACY: float = 0.75

    # Incidence correction factor (total exit rate)
    SAM_K: Tuple = (
        'sam_incidence_correction', get_lognorm_from_quantiles(median=6.7, lower=5.3, upper=8.4)
    )
    ALTERNATIVE_SAM_K: Tuple = (
        'alt_sam_incidence_correction', get_lognorm_from_quantiles(median=3.5, lower=3.1, upper=3.9)
    )

    # Untreated time to recovery in days
    MAM_UX_RECOVERY_TIME: float = 63.0
    DEFAULT_MILD_WASTING_UX_RECOVERY_TIME: float = 1_000.0

    # Treated time to recovery in days
    SAM_TX_RECOVERY_TIME_OVER_6MO: float = 48.3
    SAM_TX_RECOVERY_TIME_UNDER_6MO: float = 13.3
    MAM_TX_RECOVERY_TIME_OVER_6MO: float = 41.3
    MAM_TX_RECOVERY_TIME_UNDER_6MO: float = 13.3


WASTING = __Wasting()


##########################
# LBWSG Model Parameters #
##########################
class __LBWSG(NamedTuple):

    TMREL_GESTATIONAL_AGE_INTERVAL: pd.Interval = pd.Interval(38.0, 42.0)
    TMREL_BIRTH_WEIGHT_INTERVAL: pd.Interval = pd.Interval(3500.0, 4500.0)


LBWSG = __LBWSG()


###########################
# Maternal BMI Parameters #
###########################
class __MaternalMalnutrition(NamedTuple):
    DISTRIBUTION: str = 'dichotomous'
    CATEGORIES: Dict[str, str] = {
        'cat1': 'BMI < 18.5',
        'cat2': 'BMI >= 18.5',
    }

    EXPOSURE: Tuple = (
        'maternal_malnutrition_exposure',
        get_truncnorm_from_quantiles(mean=0.224, lower=0.217, upper=0.231)
    )

    EXPOSED_BIRTH_WEIGHT_SHIFT: Tuple = (
        'maternal_malnutrition_effect_on_birth_weight',
        get_norm_from_quantiles(mean=-138.46, lower=-174.68, upper=-102.25)
    )


MATERNAL_MALNUTRITION = __MaternalMalnutrition()


######################################
# Treatment and Prevention Constants #
######################################
class __SQLNS(NamedTuple):
    COVERAGE_START_AGE: float = 0.5
    COVERAGE_BASELINE: float = 0.0
    COVERAGE_RAMP_UP: float = 0.9
    RISK_RATIO_WASTING: Tuple = (
        'sq_lns_wasting_effect', get_lognorm_from_quantiles(median=0.82, lower=0.74, upper=0.91)
    )
    RISK_RATIO_STUNTING_SEVERE: Tuple = (
        'sq_lns_severe_stunting_effect',
        get_lognorm_from_quantiles(median=0.85, lower=0.74, upper=0.98)
    )
    RISK_RATIO_STUNTING_MODERATE: Tuple = (
        'sq_lns_moderate_stunting_effect',
        get_lognorm_from_quantiles(median=0.93, lower=0.88, upper=0.98)
    )


SQ_LNS = __SQLNS()


class __MaternalSupplementation(NamedTuple):

    DISTRIBUTION: str = 'dichotomous'
    CATEGORIES: Dict[str, str] = {
        'cat1': 'uncovered',
        'cat2': 'covered',
    }

    BASELINE_IFA_COVERAGE: Tuple[str, stats.truncnorm] = (
        'ifa_coverage', get_truncnorm_from_quantiles(mean=0.598, lower=0.583, upper=0.613)
    )
    IFA_BIRTH_WEIGHT_SHIFT: Tuple[str, stats.norm] = (
        'ifa_birth_weight_shift', get_norm_from_quantiles(mean=57.73, lower=7.66, upper=107.79)
    )

    BASELINE_MMN_COVERAGE: float = 0.0
    MMN_BIRTH_WEIGHT_SHIFT: Tuple[str, stats.norm] = (
        'mmn_birth_weight_shift', get_norm_from_quantiles(mean=45.16, lower=32.31, upper=58.02)
    )

    BASELINE_BEP_COVERAGE: float = 0.0
    BEP_BIRTH_WEIGHT_SHIFT: Tuple[str, stats.norm] = (
        'bep_birth_weight_shift', get_norm_from_quantiles(mean=66.96, lower=13.13, upper=120.78)
    )

    ALTERNATIVE_COVERAGE: float = 0.9


MATERNAL_SUPPLEMENTATION = __MaternalSupplementation()


class __InsecticideTreatedNets(NamedTuple):
    DISTRIBUTION: str = 'dichotomous'
    CATEGORIES: Dict[str, str] = {
        'cat1': 'uncovered',
        'cat2': 'covered',
    }

    EXPOSURE: Tuple = (
        'insecticide_treated_nets_exposure',
        get_truncnorm_from_quantiles(
            mean=0.44,
            lower=0.44 - (1.96 * 0.021),
            upper=0.44 + (1.96 * 0.021)
        )
    )

    BIRTH_WEIGHT_SHIFT: Tuple = (
        'insecticide_treated_nets_effect_on_birth_weight',
        get_norm_from_quantiles(mean=33, lower=5, upper=62, quantiles=(0.05, 0.95))
    )

    PROP_MALARIOUS: float = 0.6
    ALTERNATIVE_COVERAGE: float = 0.9 * PROP_MALARIOUS


INSECTICIDE_TX_NETS = __InsecticideTreatedNets()


class __ZincSupplementation(NamedTuple):
    DISTRIBUTION: str = 'dichotomous'
    CATEGORIES: Dict[str, str] = {
        'cat1': 'uncovered',
        'cat2': 'covered',
    }

    BASELINE_PREVENTATIVE_COVERAGE: float = 0.0
    BASELINE_THERAPEUTIC_COVERAGE: Tuple[str, stats.truncnorm] = (
        'baseline_therapeutic_zinc_coverage', get_truncnorm_from_sd(mean=0.499, sd=0.143)
    )

    PREVENTATIVE_TX_EFFICACY: Tuple[str, stats.truncnorm] = (
        'preventative_zinc_treatment_efficacy',
        get_lognorm_from_quantiles(median=0.89, lower=0.82, upper=0.97, quantiles=(0.05, 0.95))
    )

    DIARRHEA_DURATION_SHIFT_HOURS: Tuple[str, stats.norm] = (
        'diarrhea_duration_shift',
        get_norm_from_quantiles(mean=-11.46, lower=-19.72, upper=-3.19, quantiles=(0.05, 0.95))
    )


PREVENTATIVE_ZINC = __ZincSupplementation()
THERAPEUTIC_ZINC = __ZincSupplementation()

#######################################
# Breastfeeding Risk Factor Constants #
#######################################

DISCONTINUED_BREASTFEEDING_START_AGE = 0.5
DISCONTINUED_BREASTFEEDING_END_AGE = 2.0
NON_EXCLUSIVE_BREASTFEEDING_END_AGE = 0.5


###################################
# Scale-up Intervention Constants #
###################################

SCALE_UP_START_DT = datetime(2023, 1, 1)
SCALE_UP_END_DT = datetime(2026, 1, 1)<|MERGE_RESOLUTION|>--- conflicted
+++ resolved
@@ -12,10 +12,6 @@
     get_truncnorm_from_sd
 )
 
-<<<<<<< HEAD
-
-=======
->>>>>>> 5055f660
 ##########################
 # Cause Model Parameters #
 ##########################
