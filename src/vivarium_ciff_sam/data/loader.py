"""Loads, standardizes and validates input data for the simulation.

Abstract the extract and transform pieces of the artifact ETL.
The intent here is to provide a uniform interface around this portion
of artifact creation. The value of this interface shows up when more
complicated data needs are part of the project. See the BEP project
for an example.

`BEP <https://github.com/ihmeuw/vivarium_gates_bep/blob/master/src/vivarium_gates_bep/data/loader.py>`_

.. admonition::

   No logging is done here. Logging is done in vivarium inputs itself and forwarded.
"""
import pickle
from typing import Dict, Tuple, Type, Union

import numpy as np
import pandas as pd
from scipy.interpolate import griddata, RectBivariateSpline

from gbd_mapping import sequelae, Cause
from vivarium.framework.artifact import EntityKey
from vivarium_gbd_access import constants as gbd_constants
from vivarium_inputs import interface

import vivarium_ciff_sam.constants.metadata
from vivarium_ciff_sam.components import LBWSGSubRisk, LowBirthWeight, ShortGestation
from vivarium_ciff_sam.constants import data_keys, data_values, metadata, paths
from vivarium_ciff_sam.data import utilities

from vivarium_ciff_sam.utilities import get_random_variable_draws


def get_data(lookup_key: str, location: str) -> pd.DataFrame:
    """Retrieves data from an appropriate source.

    Parameters
    ----------
    lookup_key
        The key that will eventually get put in the artifact with
        the requested data.
    location
        The location to get data for.

    Returns
    -------
        The requested data.

    """
    mapping = {
        data_keys.POPULATION.LOCATION: load_population_location,
        data_keys.POPULATION.STRUCTURE: load_population_structure,
        data_keys.POPULATION.AGE_BINS: load_age_bins,
        data_keys.POPULATION.DEMOGRAPHY: load_demographic_dimensions,
        data_keys.POPULATION.TMRLE: load_theoretical_minimum_risk_life_expectancy,
        data_keys.POPULATION.ACMR: load_standard_gbd_2019_data_as_gbd_2020_data,
        data_keys.POPULATION.CRUDE_BIRTH_RATE: load_standard_data,

        data_keys.DIARRHEA.DURATION: load_duration,
        data_keys.DIARRHEA.PREVALENCE: load_prevalence_from_incidence_and_duration,
        data_keys.DIARRHEA.INCIDENCE_RATE: load_standard_gbd_2019_data_as_gbd_2020_data,
        data_keys.DIARRHEA.REMISSION_RATE: load_remission_rate_from_duration,
        data_keys.DIARRHEA.DISABILITY_WEIGHT: load_standard_gbd_2019_data_as_gbd_2020_data,
        data_keys.DIARRHEA.EMR: load_emr_from_csmr_and_prevalence,
        data_keys.DIARRHEA.CSMR: load_standard_gbd_2019_data_as_gbd_2020_data,
        data_keys.DIARRHEA.RESTRICTIONS: load_metadata,

        data_keys.MEASLES.PREVALENCE: load_standard_gbd_2019_data_as_gbd_2020_data,
        data_keys.MEASLES.INCIDENCE_RATE: load_standard_gbd_2019_data_as_gbd_2020_data,
        data_keys.MEASLES.DISABILITY_WEIGHT: load_standard_gbd_2019_data_as_gbd_2020_data,
        data_keys.MEASLES.EMR: load_standard_gbd_2019_data_as_gbd_2020_data,
        data_keys.MEASLES.CSMR: load_standard_gbd_2019_data_as_gbd_2020_data,
        data_keys.MEASLES.RESTRICTIONS: load_metadata,

        data_keys.LRI.DURATION: load_duration,
        data_keys.LRI.PREVALENCE: load_prevalence_from_incidence_and_duration,
        data_keys.LRI.INCIDENCE_RATE: load_standard_gbd_2019_data_as_gbd_2020_data,
        data_keys.LRI.REMISSION_RATE: load_remission_rate_from_duration,
        data_keys.LRI.DISABILITY_WEIGHT: load_standard_gbd_2019_data_as_gbd_2020_data,
        data_keys.LRI.EMR: load_emr_from_csmr_and_prevalence,
        data_keys.LRI.CSMR: load_standard_gbd_2019_data_as_gbd_2020_data,
        data_keys.LRI.RESTRICTIONS: load_metadata,

        data_keys.PEM.MAM_DISABILITY_WEIGHT: load_pem_disability_weight,
        data_keys.PEM.SAM_DISABILITY_WEIGHT: load_pem_disability_weight,
        data_keys.PEM.EMR: load_standard_gbd_2019_data_as_gbd_2020_data,
        data_keys.PEM.CSMR: load_standard_gbd_2019_data_as_gbd_2020_data,
        data_keys.PEM.RESTRICTIONS: load_metadata,

        data_keys.WASTING.DISTRIBUTION: load_metadata,
        data_keys.WASTING.ALT_DISTRIBUTION: load_metadata,
        data_keys.WASTING.CATEGORIES: load_metadata,
        data_keys.WASTING.EXPOSURE: load_gbd_2020_exposure,
        data_keys.WASTING.RELATIVE_RISK: load_gbd_2020_rr,
        data_keys.WASTING.PAF: load_paf,

        data_keys.STUNTING.DISTRIBUTION: load_metadata,
        data_keys.STUNTING.ALT_DISTRIBUTION: load_metadata,
        data_keys.STUNTING.CATEGORIES: load_metadata,
        data_keys.STUNTING.EXPOSURE: load_gbd_2020_exposure,
        data_keys.STUNTING.RELATIVE_RISK: load_gbd_2020_rr,
        data_keys.STUNTING.PAF: load_paf,

        data_keys.SAM_TREATMENT.EXPOSURE: load_wasting_treatment_exposure,
        data_keys.SAM_TREATMENT.DISTRIBUTION: load_wasting_treatment_distribution,
        data_keys.SAM_TREATMENT.CATEGORIES: load_wasting_treatment_categories,
        data_keys.SAM_TREATMENT.RELATIVE_RISK: load_sam_treatment_rr,
        data_keys.SAM_TREATMENT.PAF: load_paf,

        data_keys.MAM_TREATMENT.EXPOSURE: load_wasting_treatment_exposure,
        data_keys.MAM_TREATMENT.DISTRIBUTION: load_wasting_treatment_distribution,
        data_keys.MAM_TREATMENT.CATEGORIES: load_wasting_treatment_categories,
        data_keys.MAM_TREATMENT.RELATIVE_RISK: load_mam_treatment_rr,
        data_keys.MAM_TREATMENT.PAF: load_paf,

        data_keys.LBWSG.DISTRIBUTION: load_metadata,
        data_keys.LBWSG.CATEGORIES: load_metadata,
        data_keys.LBWSG.EXPOSURE: load_lbwsg_exposure,
        data_keys.LBWSG.RELATIVE_RISK: load_lbwsg_rr,
        data_keys.LBWSG.RELATIVE_RISK_INTERPOLATOR: load_lbwsg_interpolated_rr,
        data_keys.LBWSG.PAF: load_lbwsg_paf,

        data_keys.NON_EXCLUSIVE_BREASTFEEDING.DISTRIBUTION: load_metadata,
        data_keys.NON_EXCLUSIVE_BREASTFEEDING.CATEGORIES: load_metadata,
        data_keys.NON_EXCLUSIVE_BREASTFEEDING.EXPOSURE: load_gbd_2020_exposure,
        data_keys.NON_EXCLUSIVE_BREASTFEEDING.RELATIVE_RISK: load_gbd_2020_rr,
        data_keys.NON_EXCLUSIVE_BREASTFEEDING.PAF: load_paf,

        data_keys.DISCONTINUED_BREASTFEEDING.DISTRIBUTION: load_metadata,
        data_keys.DISCONTINUED_BREASTFEEDING.CATEGORIES: load_metadata,
        data_keys.DISCONTINUED_BREASTFEEDING.EXPOSURE: load_gbd_2020_exposure,
        data_keys.DISCONTINUED_BREASTFEEDING.RELATIVE_RISK: load_gbd_2020_rr,
        data_keys.DISCONTINUED_BREASTFEEDING.PAF: load_paf,

        data_keys.AFFECTED_UNMODELED_CAUSES.URI_CSMR: load_standard_data,
        data_keys.AFFECTED_UNMODELED_CAUSES.OTITIS_MEDIA_CSMR: load_standard_data,
        data_keys.AFFECTED_UNMODELED_CAUSES.MENINGITIS_CSMR: load_standard_data,
        data_keys.AFFECTED_UNMODELED_CAUSES.ENCEPHALITIS_CSMR: load_standard_data,
        data_keys.AFFECTED_UNMODELED_CAUSES.NEONATAL_PRETERM_BIRTH_CSMR: load_standard_data,
        data_keys.AFFECTED_UNMODELED_CAUSES.NEONATAL_ENCEPHALOPATHY_CSMR: load_standard_data,
        data_keys.AFFECTED_UNMODELED_CAUSES.NEONATAL_SEPSIS_CSMR: load_standard_data,
        data_keys.AFFECTED_UNMODELED_CAUSES.NEONATAL_JAUNDICE_CSMR: load_standard_data,
        data_keys.AFFECTED_UNMODELED_CAUSES.OTHER_NEONATAL_DISORDERS_CSMR: load_standard_data,
        data_keys.AFFECTED_UNMODELED_CAUSES.SIDS_CSMR: load_sids_csmr,

        data_keys.MATERNAL_MALNUTRITION.DISTRIBUTION: load_maternal_malnutrition_distribution,
        data_keys.MATERNAL_MALNUTRITION.CATEGORIES: load_maternal_malnutrition_categories,
        data_keys.MATERNAL_MALNUTRITION.EXPOSURE: load_dichotomous_risk_exposure,
        data_keys.MATERNAL_MALNUTRITION.EXCESS_SHIFT: load_risk_excess_shift,
        data_keys.MATERNAL_MALNUTRITION.RISK_SPECIFIC_SHIFT: load_risk_specific_shift,

        data_keys.IFA_SUPPLEMENTATION.DISTRIBUTION: load_intervention_distribution,
        data_keys.IFA_SUPPLEMENTATION.CATEGORIES: load_intervention_categories,
        data_keys.IFA_SUPPLEMENTATION.EXPOSURE: load_dichotomous_treatment_exposure,
        data_keys.IFA_SUPPLEMENTATION.EXCESS_SHIFT: load_treatment_excess_shift,
        data_keys.IFA_SUPPLEMENTATION.RISK_SPECIFIC_SHIFT: load_risk_specific_shift,

        data_keys.MMN_SUPPLEMENTATION.DISTRIBUTION: load_intervention_distribution,
        data_keys.MMN_SUPPLEMENTATION.CATEGORIES: load_intervention_categories,
        data_keys.MMN_SUPPLEMENTATION.EXPOSURE: load_dichotomous_treatment_exposure,
        data_keys.MMN_SUPPLEMENTATION.EXCESS_SHIFT: load_treatment_excess_shift,
        data_keys.MMN_SUPPLEMENTATION.RISK_SPECIFIC_SHIFT: load_risk_specific_shift,

        data_keys.BEP_SUPPLEMENTATION.DISTRIBUTION: load_intervention_distribution,
        data_keys.BEP_SUPPLEMENTATION.CATEGORIES: load_intervention_categories,
        data_keys.BEP_SUPPLEMENTATION.EXPOSURE: load_dichotomous_treatment_exposure,
        data_keys.BEP_SUPPLEMENTATION.EXCESS_SHIFT: load_treatment_excess_shift,
        data_keys.BEP_SUPPLEMENTATION.RISK_SPECIFIC_SHIFT: load_risk_specific_shift,

        data_keys.INSECTICIDE_TX_NETS.DISTRIBUTION: load_intervention_distribution,
        data_keys.INSECTICIDE_TX_NETS.CATEGORIES: load_intervention_categories,
        data_keys.INSECTICIDE_TX_NETS.EXPOSURE: load_insecticide_treated_nets_exposure,
        data_keys.INSECTICIDE_TX_NETS.EXCESS_SHIFT: load_treatment_excess_shift,
        data_keys.INSECTICIDE_TX_NETS.RISK_SPECIFIC_SHIFT: load_risk_specific_shift,

        data_keys.PREVENTATIVE_ZINC.DISTRIBUTION: load_intervention_distribution,
        data_keys.PREVENTATIVE_ZINC.CATEGORIES: load_intervention_categories,
        data_keys.PREVENTATIVE_ZINC.EXPOSURE: load_dichotomous_treatment_exposure,
        data_keys.PREVENTATIVE_ZINC.RELATIVE_RISK: load_treatment_rr,
        data_keys.PREVENTATIVE_ZINC.PAF: load_paf,

        data_keys.THERAPEUTIC_ZINC.DISTRIBUTION: load_intervention_distribution,
        data_keys.THERAPEUTIC_ZINC.CATEGORIES: load_intervention_categories,
        data_keys.THERAPEUTIC_ZINC.EXPOSURE: load_dichotomous_treatment_exposure,
        data_keys.THERAPEUTIC_ZINC.RELATIVE_RISK: load_treatment_rr,
        data_keys.THERAPEUTIC_ZINC.PAF: load_paf,
    }
    return mapping[lookup_key](lookup_key, location)


def load_population_location(key: str, location: str) -> str:
    if key != data_keys.POPULATION.LOCATION:
        raise ValueError(f'Unrecognized key {key}')

    return location


# noinspection PyUnusedLocal
def load_population_structure(key: str, location: str) -> pd.DataFrame:
    return interface.get_population_structure(location)


# noinspection PyUnusedLocal
def load_age_bins(key: str, location: str) -> pd.DataFrame:
    all_age_bins = (
        utilities.get_gbd_age_bins(metadata.AGE_GROUP.GBD_2020)
            .set_index(['age_start', 'age_end', 'age_group_name'])
            .sort_index()
    )
    return all_age_bins


# noinspection PyUnusedLocal
def load_demographic_dimensions(key: str, location: str) -> pd.DataFrame:
    if key == data_keys.POPULATION.DEMOGRAPHY:
        return utilities.get_gbd_2020_demographic_dimensions()
    else:
        raise ValueError(f'Unrecognized key {key}')


# noinspection PyUnusedLocal
def load_theoretical_minimum_risk_life_expectancy(key: str, location: str) -> pd.DataFrame:
    return interface.get_theoretical_minimum_risk_life_expectancy()


def load_standard_data(key: str, location: str) -> pd.DataFrame:
    key = EntityKey(key)
    entity = utilities.get_entity(key)
    data = interface.get_measure(entity, key.measure, location).droplevel('location')
    return data


# noinspection PyUnusedLocal
def load_metadata(key: str, location: str):
    key = EntityKey(key)
    entity = utilities.get_entity(key)
    entity_metadata = entity[key.measure]
    if hasattr(entity_metadata, 'to_dict'):
        entity_metadata = entity_metadata.to_dict()
    return entity_metadata


# Project-specific data functions here

def load_standard_gbd_2019_data_as_gbd_2020_data(key: str, location: str) -> pd.DataFrame:
    gbd_2019_data = load_standard_data(key, location)
    return utilities.reshape_gbd_2019_data_as_gbd_2020_data(gbd_2019_data)


def load_duration(key: str, location: str) -> pd.DataFrame:
    try:
        distribution = {
            data_keys.DIARRHEA.DURATION: data_values.DIARRHEA_DURATION,
            data_keys.LRI.DURATION: data_values.LRI_DURATION,
        }[key]
    except KeyError:
        raise ValueError(f'Unrecognized key {key}')
<<<<<<< HEAD
    index = get_data(data_keys.POPULATION.DEMOGRAPHY, location).index
    duration = (
            get_random_variable_draws(metadata.ARTIFACT_COLUMNS, *distribution)
            / metadata.YEAR_DURATION
=======

    demography = get_data(data_keys.POPULATION.DEMOGRAPHY, location)
    duration_draws = (
            get_random_variable_draws(metadata.ARTIFACT_COLUMNS, *distribution)
            / vivarium_ciff_sam.constants.metadata.YEAR_DURATION
>>>>>>> 5055f660
    )

    enn_duration = pd.DataFrame(
        data_values.EARLY_NEONATAL_CAUSE_DURATION / metadata.YEAR_DURATION,
        columns=metadata.ARTIFACT_COLUMNS,
        index=demography.query('age_start == 0.0').index
    )

<<<<<<< HEAD
def load_lri_prevalence(key: str, location: str) -> pd.DataFrame:
    if key == data_keys.LRI.PREVALENCE:
        incidence_rate = get_data(data_keys.LRI.INCIDENCE_RATE, location)
        duration = get_random_variable_draws(metadata.ARTIFACT_COLUMNS, *data_values.LRI_DURATION)
        early_neonatal_prevalence = (
                incidence_rate.query(f'age_start == 0.0')
                * data_values.EARLY_NEONATAL_CAUSE_DURATION / metadata.YEAR_DURATION
        )
        all_other_prevalence = (
                incidence_rate.query(f'age_start > 0.0')
                * duration / metadata.YEAR_DURATION
        )
        prevalence = pd.concat([early_neonatal_prevalence, all_other_prevalence]).sort_index()
        return prevalence
    else:
=======
    all_other_duration = pd.DataFrame(
        [duration_draws], index=demography.query('age_start != 0.0').index
    )

    duration = pd.concat([enn_duration, all_other_duration]).sort_index()
    return duration


def load_prevalence_from_incidence_and_duration(key: str, location: str) -> pd.DataFrame:
    try:
        cause = {
            data_keys.DIARRHEA.PREVALENCE: data_keys.DIARRHEA,
            data_keys.LRI.PREVALENCE: data_keys.LRI,
        }[key]
    except KeyError:
>>>>>>> 5055f660
        raise ValueError(f'Unrecognized key {key}')

    incidence_rate = get_data(cause.INCIDENCE_RATE, location)
    duration = get_data(cause.DURATION, location)
    prevalence = incidence_rate * duration
    return prevalence


def load_remission_rate_from_duration(key: str, location: str) -> pd.DataFrame:
    try:
        cause = {
            data_keys.DIARRHEA.REMISSION_RATE: data_keys.DIARRHEA,
            data_keys.LRI.REMISSION_RATE: data_keys.LRI,
        }[key]
    except KeyError:
        raise ValueError(f'Unrecognized key {key}')
    duration = get_data(cause.DURATION, location)
    remission_rate = 1 / duration
    return remission_rate


def load_emr_from_csmr_and_prevalence(key: str, location: str) -> pd.DataFrame:
    try:
        cause = {
            data_keys.DIARRHEA.EMR: data_keys.DIARRHEA,
            data_keys.LRI.EMR: data_keys.LRI,
        }[key]
    except KeyError:
        raise ValueError(f'Unrecognized key {key}')

    csmr = get_data(cause.CSMR, location)
    prevalence = get_data(cause.PREVALENCE, location)
    data = (csmr / prevalence).fillna(0)
    data = data.replace([np.inf, -np.inf], 0)
    return data


def load_gbd_2020_exposure(key: str, location: str) -> pd.DataFrame:
    entity_key = EntityKey(key)
    entity = utilities.get_gbd_2020_entity(entity_key)

    data = utilities.get_data(entity_key, entity, location, gbd_constants.SOURCES.EXPOSURE, 'rei_id',
                              metadata.AGE_GROUP.GBD_2020, metadata.GBD_2020_ROUND_ID)
    data = utilities.process_exposure(data, entity_key, entity, location, metadata.GBD_2020_ROUND_ID,
                                      metadata.AGE_GROUP.GBD_2020)

    if entity_key == data_keys.STUNTING.EXPOSURE:
        # Remove neonatal exposure
        neonatal_age_ends = data.index.get_level_values('age_end').unique()[:2]
        data.loc[data.index.get_level_values('age_end').isin(neonatal_age_ends)] = 0.0
        data.loc[data.index.get_level_values('age_end').isin(neonatal_age_ends)
                 & (data.index.get_level_values('parameter') == data_keys.STUNTING.CAT4)] = 1.0
    return data


def load_gbd_2020_rr(key: str, location: str) -> pd.DataFrame:
    entity_key = EntityKey(key)
    entity = utilities.get_gbd_2020_entity(entity_key)

    data = utilities.get_data(
        entity_key,
        entity,
        location,
        gbd_constants.SOURCES.RR,
        'rei_id',
        metadata.AGE_GROUP.GBD_2020,
        metadata.GBD_2020_ROUND_ID
    )
    data = utilities.process_relative_risk(data, entity_key, entity, location, metadata.GBD_2020_ROUND_ID,
                                           metadata.AGE_GROUP.GBD_2020)

    if key == data_keys.STUNTING.RELATIVE_RISK:
        # Remove neonatal relative risks
        neonatal_age_ends = data.index.get_level_values('age_end').unique()[:2]
        data.loc[data.index.get_level_values('age_end').isin(neonatal_age_ends)] = 1.0
    elif key == data_keys.WASTING.RELATIVE_RISK:
        # Remove relative risks for simulants under 6 months
        data.loc[data.index.get_level_values('age_end') <= data_values.WASTING.START_AGE] = 1.0

        # Set risk to affect diarrheal emr
        diarrhea_rr = data.query(f"affected_entity == '{data_keys.DIARRHEA.name}'")
        data = pd.concat([
            diarrhea_rr.rename(
                index={'incidence_rate': 'excess_mortality_rate'}, level='affected_measure'
            ), data.drop(diarrhea_rr.index)
        ]).sort_index()
    elif key == data_keys.DISCONTINUED_BREASTFEEDING.RELATIVE_RISK:
        # Remove RR outside of [6 months, 2 years)
        discontinued_tmrel_index = data.query(
            f'age_start < {data_values.DISCONTINUED_BREASTFEEDING_START_AGE}'
            f' or age_end > {data_values.DISCONTINUED_BREASTFEEDING_END_AGE}'
        ).index
        discontinued_tmrel_rr = pd.DataFrame(
            1.0, columns=metadata.ARTIFACT_COLUMNS, index=discontinued_tmrel_index
        )
        data.update(discontinued_tmrel_rr)
    elif key == data_keys.NON_EXCLUSIVE_BREASTFEEDING.RELATIVE_RISK:
        # Remove month [6, months, 1 year) exposure
        non_exclusive_tmrel_index = data.query(
            f'age_start == {data_values.NON_EXCLUSIVE_BREASTFEEDING_END_AGE}'
        ).index
        non_exclusive_tmrel_rr = pd.DataFrame(
            1.0, columns=metadata.ARTIFACT_COLUMNS, index=non_exclusive_tmrel_index
        )
        data.update(non_exclusive_tmrel_rr)
    return data


def load_treatment_rr(key: str, location: str) -> pd.DataFrame:
    try:
        distribution = {
            data_keys.PREVENTATIVE_ZINC.RELATIVE_RISK: data_values.PREVENTATIVE_ZINC.PREVENTATIVE_TX_EFFICACY,
            data_keys.THERAPEUTIC_ZINC.RELATIVE_RISK: None,
        }[key]
        affected_entity = {
            data_keys.PREVENTATIVE_ZINC.RELATIVE_RISK: data_keys.PREVENTATIVE_ZINC.AFFECTED_ENTITY,
            data_keys.THERAPEUTIC_ZINC.RELATIVE_RISK: data_keys.THERAPEUTIC_ZINC.AFFECTED_ENTITY,
        }[key]
        affected_measure = {
            data_keys.PREVENTATIVE_ZINC.RELATIVE_RISK: data_keys.PREVENTATIVE_ZINC.AFFECTED_MEASURE,
            data_keys.THERAPEUTIC_ZINC.RELATIVE_RISK: data_keys.THERAPEUTIC_ZINC.AFFECTED_MEASURE,
        }[key]
    except KeyError:
        raise ValueError(f'Unrecognized key {key}')
    index = get_data(data_keys.POPULATION.DEMOGRAPHY, location).index
    if key == data_keys.THERAPEUTIC_ZINC.RELATIVE_RISK:
        cat2_rr = calculate_therapeutic_zinc_distribution(key)
    else:
        cat2_rr = get_random_variable_draws(
            metadata.ARTIFACT_COLUMNS, *distribution
        )

    exposed = pd.DataFrame([cat2_rr], index=index)
    exposed['parameter'] = 'cat2'
    unexposed = pd.DataFrame([pd.Series(1.0, index=metadata.ARTIFACT_COLUMNS)], index=index)
    unexposed['parameter'] = 'cat1'

    rr = pd.concat([exposed, unexposed])
    rr['affected_entity'] = affected_entity
    rr['affected_measure'] = affected_measure

    rr = (
        rr.set_index(['affected_entity', 'affected_measure', 'parameter'], append=True).sort_index()
    )

    return rr


def calculate_therapeutic_zinc_distribution(key: str) -> pd.Series:
    if key != data_keys.THERAPEUTIC_ZINC.RELATIVE_RISK:
        raise ValueError(f'Unrecognized key {key}')

    diarrhea_duration_shift_years = get_random_variable_draws(
        metadata.ARTIFACT_COLUMNS, *data_values.THERAPEUTIC_ZINC.DIARRHEA_DURATION_SHIFT_HOURS
    ) / (metadata.DAY_DURATION * metadata.YEAR_DURATION)

    diarrhea_duration_years = get_random_variable_draws(metadata.ARTIFACT_COLUMNS, *data_values.DIARRHEA_DURATION) / (
            metadata.YEAR_DURATION
    )

    baseline_coverage = get_random_variable_draws(
        metadata.ARTIFACT_COLUMNS, *data_values.THERAPEUTIC_ZINC.BASELINE_THERAPEUTIC_COVERAGE
    )
    duration_uncovered = diarrhea_duration_years - (
            diarrhea_duration_shift_years * baseline_coverage
    )
    duration_covered = duration_uncovered + diarrhea_duration_shift_years

    remission_rate_uncovered = 1 / duration_uncovered
    remission_rate_covered = 1 / duration_covered

    rr = remission_rate_covered / remission_rate_uncovered
    return rr


def load_paf(key: str, location: str) -> pd.DataFrame:
    try:
        risk = {
            data_keys.WASTING.PAF: data_keys.WASTING,
            data_keys.STUNTING.PAF: data_keys.STUNTING,
            data_keys.SAM_TREATMENT.PAF: data_keys.SAM_TREATMENT,
            data_keys.MAM_TREATMENT.PAF: data_keys.MAM_TREATMENT,
            data_keys.DISCONTINUED_BREASTFEEDING.PAF: data_keys.DISCONTINUED_BREASTFEEDING,
            data_keys.NON_EXCLUSIVE_BREASTFEEDING.PAF: data_keys.NON_EXCLUSIVE_BREASTFEEDING,
            data_keys.PREVENTATIVE_ZINC.PAF: data_keys.PREVENTATIVE_ZINC,
            data_keys.THERAPEUTIC_ZINC.PAF: data_keys.THERAPEUTIC_ZINC,
        }[key]
    except KeyError:
        raise ValueError(f'Unrecognized key {key}')

    exp = get_data(risk.EXPOSURE, location)
    rr = get_data(risk.RELATIVE_RISK, location)

    # paf = (sum_categories(exp * rr) - 1) / sum_categories(exp * rr)
    sum_exp_x_rr = (
        (exp * rr)
            .groupby(list(set(rr.index.names) - {'parameter'})).sum()
            .reset_index()
            .set_index(rr.index.names[:-1])
    )
    paf = (sum_exp_x_rr - 1) / sum_exp_x_rr
    return paf


def load_pem_disability_weight(key: str, location: str) -> pd.DataFrame:
    try:
        pem_sequelae = {
            data_keys.PEM.MAM_DISABILITY_WEIGHT: [sequelae.moderate_wasting_with_edema,
                                                  sequelae.moderate_wasting_without_edema],
            data_keys.PEM.SAM_DISABILITY_WEIGHT: [sequelae.severe_wasting_with_edema,
                                                  sequelae.severe_wasting_without_edema],
        }[key]
    except KeyError:
        raise ValueError(f'Unrecognized key {key}')

    prevalence_disability_weight = []
    state_prevalence = []
    for s in pem_sequelae:
        sequela_prevalence = interface.get_measure(s, 'prevalence', location)
        sequela_disability_weight = interface.get_measure(s, 'disability_weight', location)

        prevalence_disability_weight += [sequela_prevalence * sequela_disability_weight]
        state_prevalence += [sequela_prevalence]

    gbd_2019_disability_weight = (
        (sum(prevalence_disability_weight) / sum(state_prevalence))
            .fillna(0)
            .droplevel('location')
    )
    disability_weight = utilities.reshape_gbd_2019_data_as_gbd_2020_data(gbd_2019_disability_weight)
    return disability_weight


# noinspection PyUnusedLocal
def load_wasting_treatment_distribution(key: str, location: str) -> str:
    if key in [data_keys.SAM_TREATMENT.DISTRIBUTION, data_keys.MAM_TREATMENT.DISTRIBUTION]:
        return data_values.WASTING.DISTRIBUTION
    else:
        raise ValueError(f'Unrecognized key {key}')


# noinspection PyUnusedLocal
def load_wasting_treatment_categories(key: str, location: str) -> str:
    if key in [data_keys.SAM_TREATMENT.CATEGORIES, data_keys.MAM_TREATMENT.CATEGORIES]:
        return data_values.WASTING.CATEGORIES
    else:
        raise ValueError(f'Unrecognized key {key}')


def load_wasting_treatment_exposure(key: str, location: str) -> pd.DataFrame:
    if key == data_keys.SAM_TREATMENT.EXPOSURE:
        coverage_distribution = data_values.WASTING.BASELINE_SAM_TX_COVERAGE
    elif key == data_keys.MAM_TREATMENT.EXPOSURE:
        coverage_distribution = data_values.WASTING.BASELINE_MAM_TX_COVERAGE
    else:
        raise ValueError(f'Unrecognized key {key}')

    treatment_coverage = get_random_variable_draws(
        metadata.ARTIFACT_COLUMNS, *coverage_distribution
    )

    idx = get_data(data_keys.POPULATION.DEMOGRAPHY, location).index
    cat3 = pd.DataFrame({f'draw_{i}': 0.0 for i in range(0, 1000)}, index=idx)
    cat2 = pd.DataFrame({f'draw_{i}': 1.0 for i in range(0, 1000)}, index=idx) * treatment_coverage
    cat1 = 1 - cat2

    cat1['parameter'] = 'cat1'
    cat2['parameter'] = 'cat2'
    cat3['parameter'] = 'cat3'

    exposure = pd.concat([cat1, cat2, cat3]).set_index('parameter', append=True).sort_index()
    return exposure


def load_sam_treatment_rr(key: str, location: str) -> pd.DataFrame:
    # tmrel is defined as baseline treatment (cat_2)
    if key != data_keys.SAM_TREATMENT.RELATIVE_RISK:
        raise ValueError(f'Unrecognized key {key}')

    demography = get_data(data_keys.POPULATION.DEMOGRAPHY, location).reset_index()
    sam_tx_efficacy, sam_tx_efficacy_tmrel = utilities.get_treatment_efficacy(demography, data_keys.WASTING.CAT1)

    # rr_t1 = t1 / t1_tmrel
    #       = (sam_tx_efficacy / sam_tx_duration) / (sam_tx_efficacy_tmrel / sam_tx_duration)
    #       = sam_tx_efficacy / sam_tx_efficacy_tmrel
    rr_sam_treated_remission = sam_tx_efficacy / sam_tx_efficacy_tmrel
    rr_sam_treated_remission['affected_entity'] = 'severe_acute_malnutrition_to_mild_child_wasting'

    # rr_r2 = r2 / r2_tmrel
    #       = (1 - sam_tx_efficacy) * (r2_ux) / (1 - sam_tx_efficacy_tmrel) * (r2_ux)
    #       = (1 - sam_tx_efficacy) / (1 - sam_tx_efficacy_tmrel)
    rr_sam_untreated_remission = (1 - sam_tx_efficacy) / (1 - sam_tx_efficacy_tmrel)
    rr_sam_untreated_remission['affected_entity'] = 'severe_acute_malnutrition_to_moderate_acute_malnutrition'

    rr = pd.concat(
        [rr_sam_treated_remission, rr_sam_untreated_remission]
    )
    rr['affected_measure'] = 'transition_rate'
    rr = rr.set_index(['affected_entity', 'affected_measure'], append=True)
    rr.index = rr.index.reorder_levels([col for col in rr.index.names if col != 'parameter'] + ['parameter'])
    rr.sort_index()
    return rr


def load_mam_treatment_rr(key: str, location: str) -> pd.DataFrame:
    # tmrel is defined as baseline treatment (cat_2)
    if key != data_keys.MAM_TREATMENT.RELATIVE_RISK:
        raise ValueError(f'Unrecognized key {key}')

    demography = get_data(data_keys.POPULATION.DEMOGRAPHY, location).reset_index()
    mam_tx_efficacy, mam_tx_efficacy_tmrel = utilities.get_treatment_efficacy(demography, data_keys.WASTING.CAT2)
    index = mam_tx_efficacy.index

    mam_ux_duration = data_values.WASTING.MAM_UX_RECOVERY_TIME
    mam_tx_duration = pd.Series(index=index)
    mam_tx_duration[index.get_level_values('age_start') < 0.5] = data_values.WASTING.MAM_TX_RECOVERY_TIME_UNDER_6MO
    mam_tx_duration[0.5 <= index.get_level_values('age_start')] = data_values.WASTING.MAM_TX_RECOVERY_TIME_OVER_6MO
    mam_tx_duration = (
        pd.DataFrame({f'draw_{i}': 1 for i in range(0, 1000)}, index=index)
            .multiply(mam_tx_duration, axis='index')
    )

    # rr_r3 = r3 / r3_tmrel
    #       = (mam_tx_efficacy / mam_tx_duration) + (1 - mam_tx_efficacy / mam_ux_duration)
    #           / (mam_tx_efficacy_tmrel / mam_tx_duration) + (1 - mam_tx_efficacy_tmrel / mam_ux_duration)
    #       = (mam_tx_efficacy * mam_ux_duration + (1 - mam_tx_efficacy) * mam_tx_duration)
    #           / (mam_tx_efficacy_tmrel * mam_ux_duration + (1 - mam_tx_efficacy_tmrel) * mam_tx_duration)
    rr = ((mam_tx_efficacy * mam_ux_duration + (1 - mam_tx_efficacy) * mam_tx_duration)
          / (mam_tx_efficacy_tmrel * mam_ux_duration + (1 - mam_tx_efficacy_tmrel) * mam_tx_duration))

    rr['affected_entity'] = 'moderate_acute_malnutrition_to_mild_child_wasting'
    rr['affected_measure'] = 'transition_rate'
    rr = rr.set_index(['affected_entity', 'affected_measure'], append=True)
    rr.index = rr.index.reorder_levels([col for col in rr.index.names if col != 'parameter'] + ['parameter'])
    rr.sort_index()
    return rr


def load_lbwsg_exposure(key: str, location: str) -> pd.DataFrame:
    if key != data_keys.LBWSG.EXPOSURE:
        raise ValueError(f'Unrecognized key {key}')

    key = EntityKey(key)
    entity = utilities.get_entity(key)
    data = utilities.get_data(key, entity, location, gbd_constants.SOURCES.EXPOSURE, 'rei_id',
                              metadata.AGE_GROUP.GBD_2019_LBWSG_EXPOSURE, metadata.GBD_2019_ROUND_ID, 'step4')
    data = data[data['year_id'] == 2019].drop(columns='year_id')
    data = utilities.process_exposure(data, key, entity, location, metadata.GBD_2019_ROUND_ID,
                                      metadata.AGE_GROUP.GBD_2019_LBWSG_EXPOSURE | metadata.AGE_GROUP.GBD_2020)
    data = data[data.index.get_level_values('year_start') == 2019]
    return data


def load_lbwsg_rr(key: str, location: str) -> pd.DataFrame:
    if key != data_keys.LBWSG.RELATIVE_RISK:
        raise ValueError(f'Unrecognized key {key}')

    key = EntityKey(key)
    entity = utilities.get_entity(key)
    data = utilities.get_data(key, entity, location, gbd_constants.SOURCES.RR, 'rei_id',
                              metadata.AGE_GROUP.GBD_2019_LBWSG_RELATIVE_RISK, metadata.GBD_2019_ROUND_ID, 'step4')
    data = data[data['year_id'] == 2019].drop(columns='year_id')
    data = utilities.process_relative_risk(data, key, entity, location, metadata.GBD_2019_ROUND_ID,
                                           metadata.AGE_GROUP.GBD_2020, whitelist_sids=True)
    data = (
        data.query('year_start == 2019')
            .droplevel(['affected_entity', 'affected_measure'])
    )
    data = data[~data.index.duplicated()]
    return data


def load_lbwsg_interpolated_rr(key: str, location: str) -> pd.DataFrame:
    if key != data_keys.LBWSG.RELATIVE_RISK_INTERPOLATOR:
        raise ValueError(f'Unrecognized key {key}')

    rr = get_data(data_keys.LBWSG.RELATIVE_RISK, location).reset_index()
    rr['parameter'] = pd.Categorical(rr['parameter'], [f'cat{i}' for i in range(1000)])
    rr = (
        rr.sort_values('parameter')
            .set_index(metadata.ARTIFACT_INDEX_COLUMNS + ['parameter'])
            .stack()
            .unstack('parameter')
            .apply(np.log)
    )

    # get category midpoints
    def get_category_midpoints(lbwsg_type: Type[LBWSGSubRisk]) -> pd.Series:
        categories = get_data(f'risk_factor.{data_keys.LBWSG.name}.categories', location)
        return lbwsg_type.get_intervals_from_categories(categories).apply(lambda x: x.mid)

    gestational_age_midpoints = get_category_midpoints(ShortGestation)
    birth_weight_midpoints = get_category_midpoints(LowBirthWeight)

    # build grid of gestational age and birth weight
    def get_grid(midpoints: pd.Series, endpoints: Tuple[float, float]) -> np.array:
        grid = np.append(np.unique(midpoints), endpoints)
        grid.sort()
        return grid

    gestational_age_grid = get_grid(gestational_age_midpoints, (0.0, 42.0))
    birth_weight_grid = get_grid(birth_weight_midpoints, (0.0, 4500.0))

    def make_interpolator(log_rr_for_age_sex_draw: pd.Series) -> RectBivariateSpline:
        # Use scipy.interpolate.griddata to extrapolate to grid using nearest neighbor interpolation
        log_rr_grid_nearest = griddata(
            (gestational_age_midpoints, birth_weight_midpoints),
            log_rr_for_age_sex_draw,
            (gestational_age_grid[:, None], birth_weight_grid[None, :]),
            method='nearest',
            rescale=True
        )
        # return a RectBivariateSpline object from the extrapolated values on grid
        return RectBivariateSpline(gestational_age_grid, birth_weight_grid, log_rr_grid_nearest, kx=1, ky=1)

    log_rr_interpolator = (
        rr.apply(make_interpolator, axis='columns')
            .apply(lambda x: pickle.dumps(x).hex())
            .unstack()
    )
    return log_rr_interpolator


def load_lbwsg_paf(key: str, location: str) -> pd.DataFrame:
    if key != data_keys.LBWSG.PAF:
        raise ValueError(f'Unrecognized key {key}')

    paf_files = paths.TEMPORARY_PAF_DIR.glob('*.hdf')
    paf_data = (
        pd.concat([pd.read_hdf(paf_file) for paf_file in paf_files])
            .sort_values(metadata.ARTIFACT_INDEX_COLUMNS + ['draw'])
    )

    paf_data['draw'] = paf_data['draw'].apply(lambda draw: f'draw_{draw}')

    paf_data = (
        paf_data.set_index(metadata.ARTIFACT_INDEX_COLUMNS + ['draw'])
            .unstack()
    )

    paf_data.columns = paf_data.columns.droplevel(0)
    paf_data.columns.name = None

    full_index = (
        get_data(data_keys.LBWSG.RELATIVE_RISK, location).index
            .droplevel('parameter')
            .drop_duplicates()
    )

    paf_data = (
        paf_data.reindex(full_index)
            .fillna(0.0)
    )
    return paf_data


def load_sids_csmr(key: str, location: str) -> pd.DataFrame:
    if key == data_keys.AFFECTED_UNMODELED_CAUSES.SIDS_CSMR:
        key = EntityKey(key)
        entity: Cause = utilities.get_entity(key)

        # get around the validation rejecting yll only causes
        entity.restrictions.yll_only = False
        entity.restrictions.yld_age_group_id_start = min(metadata.AGE_GROUP.GBD_2019_SIDS)
        entity.restrictions.yld_age_group_id_end = max(metadata.AGE_GROUP.GBD_2019_SIDS)

        data = interface.get_measure(entity, key.measure, location).droplevel('location')
        return data
    else:
        raise ValueError(f'Unrecognized key {key}')


# noinspection PyUnusedLocal
def load_maternal_malnutrition_distribution(key: str, location: str) -> str:
    if key != data_keys.MATERNAL_MALNUTRITION.DISTRIBUTION:
        raise ValueError(f'Unrecognized key {key}')

    return 'dichotomous'


# noinspection PyUnusedLocal
def load_maternal_malnutrition_categories(key: str, location: str) -> Dict[str, str]:
    if key != data_keys.MATERNAL_MALNUTRITION.CATEGORIES:
        raise ValueError(f'Unrecognized key {key}')

    return {
        'cat1': 'BMI < 18.5',
        'cat2': 'BMI >= 18.5',
    }


def load_dichotomous_risk_exposure(key: str, location: str, **kwargs) -> pd.DataFrame:
    try:
        distribution_data = {
            data_keys.MATERNAL_MALNUTRITION.EXPOSURE: data_values.MATERNAL_MALNUTRITION.EXPOSURE,
        }[key]
    except KeyError:
        raise ValueError(f'Unrecognized key {key}')
    return load_dichotomous_exposure(location, distribution_data, is_risk=True, **kwargs)


def load_dichotomous_treatment_exposure(key: str, location: str, **kwargs) -> pd.DataFrame:
    try:
        distribution_data = {
            data_keys.INSECTICIDE_TX_NETS.EXPOSURE: data_values.INSECTICIDE_TX_NETS.EXPOSURE,
            data_keys.IFA_SUPPLEMENTATION.EXPOSURE: data_values.MATERNAL_SUPPLEMENTATION.BASELINE_IFA_COVERAGE,
            data_keys.MMN_SUPPLEMENTATION.EXPOSURE: data_values.MATERNAL_SUPPLEMENTATION.BASELINE_MMN_COVERAGE,
            data_keys.BEP_SUPPLEMENTATION.EXPOSURE: data_values.MATERNAL_SUPPLEMENTATION.BASELINE_BEP_COVERAGE,
            data_keys.PREVENTATIVE_ZINC.EXPOSURE: data_values.PREVENTATIVE_ZINC.BASELINE_PREVENTATIVE_COVERAGE,
            data_keys.THERAPEUTIC_ZINC.EXPOSURE: data_values.THERAPEUTIC_ZINC.BASELINE_THERAPEUTIC_COVERAGE,
        }[key]
    except KeyError:
        raise ValueError(f'Unrecognized key {key}')
    return load_dichotomous_exposure(location, distribution_data, is_risk=False, **kwargs)


def load_insecticide_treated_nets_exposure(key: str, location: str) -> pd.DataFrame:
    exposure = load_dichotomous_treatment_exposure(
        key,
        location,
        coverage=data_values.INSECTICIDE_TX_NETS.PROP_MALARIOUS
    )

    return exposure


def load_dichotomous_exposure(
        location: str, distribution_data: Union[float, Tuple], is_risk: bool, coverage: float = 1.0,
) -> pd.DataFrame:
    index = get_data(data_keys.POPULATION.DEMOGRAPHY, location).index
    if type(distribution_data) == float:
        base_exposure = pd.Series(distribution_data, index=metadata.ARTIFACT_COLUMNS)
    else:
        base_exposure = get_random_variable_draws(metadata.ARTIFACT_COLUMNS, *distribution_data)

    exposed = pd.DataFrame([base_exposure * coverage], index=index)
    unexposed = 1 - exposed

    exposed['parameter'] = 'cat1' if is_risk else 'cat2'
    unexposed['parameter'] = 'cat2' if is_risk else 'cat1'

    exposure = pd.concat([exposed, unexposed]).set_index('parameter', append=True).sort_index()
    return exposure


def load_risk_excess_shift(key: str, location: str) -> pd.DataFrame:
    try:
        distribution_data = {
            data_keys.MATERNAL_MALNUTRITION.EXCESS_SHIFT:
                data_values.MATERNAL_MALNUTRITION.EXPOSED_BIRTH_WEIGHT_SHIFT,
        }[key]
    except KeyError:
        raise ValueError(f'Unrecognized key {key}')
    return load_dichotomous_excess_shift(location, distribution_data, is_risk=True)


def load_treatment_excess_shift(key: str, location: str) -> pd.DataFrame:
    try:
        distribution_data = {
            data_keys.IFA_SUPPLEMENTATION.EXCESS_SHIFT:
                data_values.MATERNAL_SUPPLEMENTATION.IFA_BIRTH_WEIGHT_SHIFT,
            data_keys.MMN_SUPPLEMENTATION.EXCESS_SHIFT:
                data_values.MATERNAL_SUPPLEMENTATION.MMN_BIRTH_WEIGHT_SHIFT,
            data_keys.BEP_SUPPLEMENTATION.EXCESS_SHIFT:
                data_values.MATERNAL_SUPPLEMENTATION.BEP_BIRTH_WEIGHT_SHIFT,
            data_keys.INSECTICIDE_TX_NETS.EXCESS_SHIFT:
                data_values.INSECTICIDE_TX_NETS.BIRTH_WEIGHT_SHIFT,
        }[key]
    except KeyError:
        raise ValueError(f'Unrecognized key {key}')
    return load_dichotomous_excess_shift(location, distribution_data, is_risk=False)


def load_dichotomous_excess_shift(
        location: str, distribution_data: Tuple, is_risk: bool
) -> pd.DataFrame:
    index = get_data(data_keys.POPULATION.DEMOGRAPHY, location).index
    shift = get_random_variable_draws(metadata.ARTIFACT_COLUMNS, *distribution_data)

    exposed = pd.DataFrame([shift], index=index)
    exposed['parameter'] = 'cat1' if is_risk else 'cat2'
    unexposed = pd.DataFrame([pd.Series(0.0, index=metadata.ARTIFACT_COLUMNS)], index=index)
    unexposed['parameter'] = 'cat2' if is_risk else 'cat1'

    excess_shift = pd.concat([exposed, unexposed])
    excess_shift['affected_entity'] = data_keys.LBWSG.BIRTH_WEIGHT_EXPOSURE.name
    excess_shift['affected_measure'] = data_keys.LBWSG.BIRTH_WEIGHT_EXPOSURE.measure

    excess_shift = (
        excess_shift
            .set_index(['affected_entity', 'affected_measure', 'parameter'], append=True)
            .sort_index()
    )
    return excess_shift


def load_risk_specific_shift(key: str, location: str) -> pd.DataFrame:
    try:
        key_group: data_keys.__AdditiveRisk = {
            data_keys.MATERNAL_MALNUTRITION.RISK_SPECIFIC_SHIFT: data_keys.MATERNAL_MALNUTRITION,
            data_keys.IFA_SUPPLEMENTATION.RISK_SPECIFIC_SHIFT: data_keys.IFA_SUPPLEMENTATION,
            data_keys.MMN_SUPPLEMENTATION.RISK_SPECIFIC_SHIFT: data_keys.MMN_SUPPLEMENTATION,
            data_keys.BEP_SUPPLEMENTATION.RISK_SPECIFIC_SHIFT: data_keys.BEP_SUPPLEMENTATION,
            data_keys.INSECTICIDE_TX_NETS.RISK_SPECIFIC_SHIFT: data_keys.INSECTICIDE_TX_NETS,
        }[key]
    except KeyError:
        raise ValueError(f'Unrecognized key {key}')

    # p_exposed * exposed_shift
    exposure = (
        get_data(key_group.EXPOSURE, location)
    )
    excess_shift = (
        get_data(key_group.EXCESS_SHIFT, location)
    )

    risk_specific_shift = (
        (exposure * excess_shift)
            .groupby(metadata.ARTIFACT_INDEX_COLUMNS + ['affected_entity', 'affected_measure'])
            .sum()
    )
    return risk_specific_shift


# noinspection PyUnusedLocal
def load_intervention_distribution(key: str, location: str) -> str:
    try:
        return {
            data_keys.INSECTICIDE_TX_NETS.DISTRIBUTION: data_values.INSECTICIDE_TX_NETS.DISTRIBUTION,
            data_keys.IFA_SUPPLEMENTATION.DISTRIBUTION: data_values.MATERNAL_SUPPLEMENTATION.DISTRIBUTION,
            data_keys.MMN_SUPPLEMENTATION.DISTRIBUTION: data_values.MATERNAL_SUPPLEMENTATION.DISTRIBUTION,
            data_keys.BEP_SUPPLEMENTATION.DISTRIBUTION: data_values.MATERNAL_SUPPLEMENTATION.DISTRIBUTION,
            data_keys.PREVENTATIVE_ZINC.DISTRIBUTION: data_values.PREVENTATIVE_ZINC.DISTRIBUTION,
            data_keys.THERAPEUTIC_ZINC.DISTRIBUTION: data_values.THERAPEUTIC_ZINC.DISTRIBUTION,
        }[key]
    except KeyError:
        raise ValueError(f'Unrecognized key {key}')


# noinspection PyUnusedLocal
def load_intervention_categories(key: str, location: str) -> str:
    try:
        return {
            data_keys.INSECTICIDE_TX_NETS.CATEGORIES: data_values.INSECTICIDE_TX_NETS.CATEGORIES,
            data_keys.IFA_SUPPLEMENTATION.CATEGORIES: data_values.MATERNAL_SUPPLEMENTATION.CATEGORIES,
            data_keys.MMN_SUPPLEMENTATION.CATEGORIES: data_values.MATERNAL_SUPPLEMENTATION.CATEGORIES,
            data_keys.BEP_SUPPLEMENTATION.CATEGORIES: data_values.MATERNAL_SUPPLEMENTATION.CATEGORIES,
            data_keys.PREVENTATIVE_ZINC.CATEGORIES: data_values.PREVENTATIVE_ZINC.CATEGORIES,
            data_keys.THERAPEUTIC_ZINC.CATEGORIES: data_values.THERAPEUTIC_ZINC.CATEGORIES,
        }[key]
    except KeyError:
        raise ValueError(f'Unrecognized key {key}')<|MERGE_RESOLUTION|>--- conflicted
+++ resolved
@@ -256,18 +256,11 @@
         }[key]
     except KeyError:
         raise ValueError(f'Unrecognized key {key}')
-<<<<<<< HEAD
-    index = get_data(data_keys.POPULATION.DEMOGRAPHY, location).index
-    duration = (
-            get_random_variable_draws(metadata.ARTIFACT_COLUMNS, *distribution)
-            / metadata.YEAR_DURATION
-=======
 
     demography = get_data(data_keys.POPULATION.DEMOGRAPHY, location)
     duration_draws = (
             get_random_variable_draws(metadata.ARTIFACT_COLUMNS, *distribution)
             / vivarium_ciff_sam.constants.metadata.YEAR_DURATION
->>>>>>> 5055f660
     )
 
     enn_duration = pd.DataFrame(
@@ -276,23 +269,6 @@
         index=demography.query('age_start == 0.0').index
     )
 
-<<<<<<< HEAD
-def load_lri_prevalence(key: str, location: str) -> pd.DataFrame:
-    if key == data_keys.LRI.PREVALENCE:
-        incidence_rate = get_data(data_keys.LRI.INCIDENCE_RATE, location)
-        duration = get_random_variable_draws(metadata.ARTIFACT_COLUMNS, *data_values.LRI_DURATION)
-        early_neonatal_prevalence = (
-                incidence_rate.query(f'age_start == 0.0')
-                * data_values.EARLY_NEONATAL_CAUSE_DURATION / metadata.YEAR_DURATION
-        )
-        all_other_prevalence = (
-                incidence_rate.query(f'age_start > 0.0')
-                * duration / metadata.YEAR_DURATION
-        )
-        prevalence = pd.concat([early_neonatal_prevalence, all_other_prevalence]).sort_index()
-        return prevalence
-    else:
-=======
     all_other_duration = pd.DataFrame(
         [duration_draws], index=demography.query('age_start != 0.0').index
     )
@@ -308,7 +284,6 @@
             data_keys.LRI.PREVALENCE: data_keys.LRI,
         }[key]
     except KeyError:
->>>>>>> 5055f660
         raise ValueError(f'Unrecognized key {key}')
 
     incidence_rate = get_data(cause.INCIDENCE_RATE, location)
