components:
    vivarium_public_health:
        population:
            - BasePopulation()
            - FertilityCrudeBirthRate()
        disease:
            - SIS('diarrheal_diseases')
            - SIS_fixed_duration('measles', '10.0')
            - SIS('lower_respiratory_infections')
        risks:
            - RiskEffect('risk_factor.child_wasting', 'cause.diarrheal_diseases.excess_mortality_rate')
            - RiskEffect('risk_factor.child_wasting', 'cause.measles.incidence_rate')
            - RiskEffect('risk_factor.child_wasting', 'cause.lower_respiratory_infections.incidence_rate')

            - Risk('risk_factor.child_stunting')
            - RiskEffect('risk_factor.child_stunting', 'cause.diarrheal_diseases.incidence_rate')
            - RiskEffect('risk_factor.child_stunting', 'cause.measles.incidence_rate')
            - RiskEffect('risk_factor.child_stunting', 'cause.lower_respiratory_infections.incidence_rate')

            - RiskEffect('risk_factor.severe_acute_malnutrition_treatment', 'risk_factor.severe_acute_malnutrition_to_mild_child_wasting.transition_rate')
            - RiskEffect('risk_factor.severe_acute_malnutrition_treatment', 'risk_factor.severe_acute_malnutrition_to_moderate_acute_malnutrition.transition_rate')

            - RiskEffect('risk_factor.moderate_acute_malnutrition_treatment', 'risk_factor.moderate_acute_malnutrition_to_mild_child_wasting.transition_rate')

            - Risk('risk_factor.therapeutic_zinc')
            - RiskEffect('risk_factor.therapeutic_zinc', 'cause.diarrheal_diseases.remission_rate')
            - RiskEffect('risk_factor.preventative_zinc', 'cause.diarrheal_diseases.incidence_rate')

    vivarium_ciff_sam:
        components:
            - Mortality()

            - ChildWasting()
            - DiarrheaRiskEffect('risk_factor.moderate_acute_malnutrition_to_severe_acute_malnutrition.transition_rate')
            - DiarrheaRiskEffect('risk_factor.mild_child_wasting_to_moderate_acute_malnutrition.transition_rate')
            - DiarrheaRiskEffect('risk_factor.mild_child_wasting.incidence_rate')

            - RiskWithTracked('risk_factor.low_birth_weight_and_short_gestation')
            - LowBirthWeight()
            - ShortGestation()
            - LBWSGRiskEffect('cause.diarrheal_diseases.excess_mortality_rate')
            - LBWSGRiskEffect('cause.lower_respiratory_infections.excess_mortality_rate')
            - LBWSGRiskEffect('cause.affected_unmodeled.cause_specific_mortality_rate')

            - RiskWithTracked('risk_factor.maternal_malnutrition')
            - AdditiveRiskEffect('risk_factor.maternal_malnutrition', 'risk_factor.low_birth_weight.birth_exposure')

            - MaternalSupplementation()
            - MaternalSupplementationType('risk_factor.iron_folic_acid_supplementation')
            - MaternalSupplementationType('risk_factor.multiple_micronutrient_supplementation')
            - BEPSupplementation()
            - AdditiveRiskEffect('risk_factor.iron_folic_acid_supplementation', 'risk_factor.low_birth_weight.birth_exposure')
            - AdditiveRiskEffect('risk_factor.multiple_micronutrient_supplementation', 'risk_factor.low_birth_weight.birth_exposure')
            - AdditiveRiskEffect('risk_factor.balanced_energy_protein_supplementation', 'risk_factor.low_birth_weight.birth_exposure')
            - BirthweightInterventionScaleUp('risk_factor.iron_folic_acid_supplementation')
            - BirthweightInterventionScaleUp('risk_factor.multiple_micronutrient_supplementation')

            - BirthWeightIntervention('risk_factor.insecticide_treated_nets')
            - AdditiveRiskEffect('risk_factor.insecticide_treated_nets', 'risk_factor.low_birth_weight.birth_exposure')
            - BirthweightInterventionScaleUp('risk_factor.insecticide_treated_nets')

            - XFactorExposure()
            - XFactorEffect('risk_factor.mild_child_wasting_to_moderate_acute_malnutrition.transition_rate')
            - XFactorEffect('risk_factor.moderate_acute_malnutrition_to_severe_acute_malnutrition.transition_rate')

            - WastingTreatment('risk_factor.severe_acute_malnutrition_treatment')
            - WastingTreatment('risk_factor.moderate_acute_malnutrition_treatment')
            - WastingTreatmentScaleUp('risk_factor.severe_acute_malnutrition_treatment')
            - WastingTreatmentScaleUp('risk_factor.moderate_acute_malnutrition_treatment')

            - SQLNSTreatment()
            - SQLNSInterventionScaleUp()

            - PreventativeZincSupplementation('risk_factor.preventative_zinc')
<<<<<<< HEAD
            - ZincTreatmentScaleUp('risk_factor.therapeutic_zinc')
            - ZincTreatmentScaleUp('risk_factor.preventative_zinc')
=======
            - TreatmentScaleUp('risk_factor.therapeutic_zinc')
            - TreatmentScaleUp('risk_factor.preventative_zinc')
>>>>>>> 78d53187

            - DisabilityObserver('wasting')
            - MortalityObserver('wasting')
            - DiseaseObserver('diarrheal_diseases', 'wasting', 'therapeutic_zinc', 'preventative_zinc')
            - DiseaseObserver('measles', 'wasting')
            - DiseaseObserver('lower_respiratory_infections', 'wasting')
<<<<<<< HEAD
            - DiseaseObserver('child_wasting', 'False', 'False', 'False', 'sq_lns', 'wasting_treatment', 'x_factor')
            - CategoricalRiskObserver('child_stunting', 'False', 'sq_lns')
            - BirthObserver()
=======
            - DiseaseObserver('child_wasting', 'False', 'sq_lns', 'wasting_treatment', 'x_factor', 'diarrhea')
            - CategoricalRiskObserver('child_stunting', 'sq_lns')
            - BirthObserver('maternal_malnutrition', 'maternal_supplementation', 'insecticide_treated_nets')
>>>>>>> 78d53187

configuration:
    input_data:
        input_draw_number: 0
        location: 'Ethiopia'
        artifact_path: '/ihme/costeffectiveness/artifacts/vivarium_ciff_sam/ethiopia.hdf'
    interpolation:
        order: 0
        extrapolate: True
    randomness:
        map_size: 1_000_000
        key_columns: ['entrance_time', 'age']
        random_seed: 0
    time:
        start:
            year: 2021
            month: 7
            day: 1
        end:
            year: 2026
            month: 12
            day: 31
        step_size: 0.5 # Days
    population:
        population_size: 5_000
        age_start: 0
        age_end: 5
        exit_age: 5

    intervention:
        scenario: 'baseline'

    child_wasting:
        mild_child_wasting_untreated_recovery_time: 30

    x_factor:
        exposure: 0.5

    sam_k: 'alternative'

    effect_of_x_factor_on_mild_child_wasting_to_moderate_acute_malnutrition:
        conditional_exposure: 0.54
        transition_rate:
            relative_risk: 3.16
    effect_of_x_factor_on_moderate_acute_malnutrition_to_severe_acute_malnutrition:
        conditional_exposure: 0.78
        transition_rate:
            relative_risk: 3.16

    insecticide_treated_nets_scale_up:
        start:
            value: 'data'
        end:
            value: 0.54     # 0.9 * 0.6

    metrics:
        disability:
            by_age: True
            by_sex: True
            by_year: True
        mortality:
            by_age: True
            by_sex: True
            by_year: True
        diarrheal_diseases_observer:
            by_age: True
            by_sex: True
            by_year: True
        measles_observer:
            by_age: True
            by_sex: True
            by_year: True
        lower_respiratory_infections_observer:
            by_age: True
            by_sex: True
            by_year: True
        child_wasting_observer:
            by_age: True
            by_sex: True
            by_year: True
        child_stunting:
            by_age: True
            by_sex: True
            by_year: True
        birth:
            by_age: False
            by_sex: True
            by_year: True<|MERGE_RESOLUTION|>--- conflicted
+++ resolved
@@ -72,28 +72,17 @@
             - SQLNSInterventionScaleUp()
 
             - PreventativeZincSupplementation('risk_factor.preventative_zinc')
-<<<<<<< HEAD
             - ZincTreatmentScaleUp('risk_factor.therapeutic_zinc')
             - ZincTreatmentScaleUp('risk_factor.preventative_zinc')
-=======
-            - TreatmentScaleUp('risk_factor.therapeutic_zinc')
-            - TreatmentScaleUp('risk_factor.preventative_zinc')
->>>>>>> 78d53187
 
             - DisabilityObserver('wasting')
             - MortalityObserver('wasting')
             - DiseaseObserver('diarrheal_diseases', 'wasting', 'therapeutic_zinc', 'preventative_zinc')
             - DiseaseObserver('measles', 'wasting')
             - DiseaseObserver('lower_respiratory_infections', 'wasting')
-<<<<<<< HEAD
-            - DiseaseObserver('child_wasting', 'False', 'False', 'False', 'sq_lns', 'wasting_treatment', 'x_factor')
-            - CategoricalRiskObserver('child_stunting', 'False', 'sq_lns')
-            - BirthObserver()
-=======
-            - DiseaseObserver('child_wasting', 'False', 'sq_lns', 'wasting_treatment', 'x_factor', 'diarrhea')
+            - DiseaseObserver('child_wasting', 'False', 'False', 'False', 'sq_lns', 'wasting_treatment', 'x_factor','diarrhea')
             - CategoricalRiskObserver('child_stunting', 'sq_lns')
             - BirthObserver('maternal_malnutrition', 'maternal_supplementation', 'insecticide_treated_nets')
->>>>>>> 78d53187
 
 configuration:
     input_data:
