--- conflicted
+++ resolved
@@ -3,10 +3,5 @@
 
 branches:
   - intervention:
-<<<<<<< HEAD
       scenario: ['baseline', 'wasting_treatment', 'sqlns', 'lbwsg_interventions','zinc_supplementation']
-    sam_k: ['baseline', 'alternative']
-=======
-      scenario: ['baseline', 'wasting_treatment', 'sqlns', 'lbwsg_interventions']
-    sam_k: ['alternative']
->>>>>>> 2a71b2e8
+    sam_k: ['alternative']