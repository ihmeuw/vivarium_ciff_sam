--- conflicted
+++ resolved
@@ -4,8 +4,4 @@
 branches:
   - intervention:
       scenario: ['baseline', 'wasting_treatment', 'sqlns', 'lbwsg_interventions','zinc_supplementation']
-<<<<<<< HEAD
-    sam_k: ['baseline', 'alternative']
-=======
     sam_k: ['alternative']
->>>>>>> 78d53187
